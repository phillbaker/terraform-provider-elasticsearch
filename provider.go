--- conflicted
+++ resolved
@@ -32,7 +32,6 @@
 				DefaultFunc: schema.EnvDefaultFunc("ELASTICSEARCH_URL", nil),
 				Description: "Elasticsearch URL",
 			},
-<<<<<<< HEAD
 
 			"sniff": &schema.Schema{
 				Type:        schema.TypeBool,
@@ -51,21 +50,6 @@
 			"username": &schema.Schema{
 				Type:        schema.TypeString,
 				Optional:    true,
-				DefaultFunc: schema.EnvDefaultFunc("ELASTICSEARCH_USERNAME", ""),
-				Description: "The username for the Elasticsearch cluster",
-			},
-
-			"password": &schema.Schema{
-				Type:        schema.TypeString,
-				Optional:    true,
-				DefaultFunc: schema.EnvDefaultFunc("ELASTICSEARCH_PASSWORD", ""),
-				Description: "The password for the Elasticsearch cluster",
-			},
-
-=======
-			"username": &schema.Schema{
-				Type:        schema.TypeString,
-				Optional:    true,
 				DefaultFunc: schema.EnvDefaultFunc("ELASTICSEARCH_USERNAME", nil),
 				Description: "Username to use to connect to elasticsearch using basic auth",
 			},
@@ -75,7 +59,6 @@
 				DefaultFunc: schema.EnvDefaultFunc("ELASTICSEARCH_PASSWORD", nil),
 				Description: "Password to use to connect to elasticsearch using basic auth",
 			},
->>>>>>> 808406de
 			"aws_access_key": &schema.Schema{
 				Type:        schema.TypeString,
 				Optional:    true,
@@ -136,10 +119,8 @@
 			"elasticsearch_index_template":      resourceElasticsearchIndexTemplate(),
 			"elasticsearch_snapshot_repository": resourceElasticsearchSnapshotRepository(),
 			"elasticsearch_kibana_object":       resourceElasticsearchKibanaObject(),
-<<<<<<< HEAD
 			"elasticsearch_xpack_role_mapping":  resourceElasticsearchXpackRoleMapping(),
 			"elasticsearch_xpack_role":          resourceElasticsearchXpackRole(),
-=======
 			"elasticsearch_watch":               resourceElasticsearchWatch(),
 			"elasticsearch_monitor":             resourceElasticsearchMonitor(),
 			"elasticsearch_destination":         resourceElasticsearchDestination(),
@@ -147,7 +128,6 @@
 
 		DataSourcesMap: map[string]*schema.Resource{
 			"elasticsearch_destination": dataSourceElasticsearchDestination(),
->>>>>>> 808406de
 		},
 
 		ConfigureFunc: providerConfigure,
@@ -160,28 +140,19 @@
 	sniffing := d.Get("sniff").(bool)
 	healthchecking := d.Get("healthcheck").(bool)
 	cacertFile := d.Get("cacert_file").(string)
-<<<<<<< HEAD
-
-=======
 	username := d.Get("username").(string)
 	password := d.Get("password").(string)
->>>>>>> 808406de
 	parsedUrl, err := url.Parse(rawUrl)
 	signAWSRequests := d.Get("sign_aws_requests").(bool)
 	if err != nil {
 		return nil, err
 	}
 
-<<<<<<< HEAD
-	opts := []elastic6.ClientOptionFunc{
-		elastic6.SetURL(rawUrl),
-		elastic6.SetScheme(parsedUrl.Scheme),
-		elastic6.SetSniff(sniffing),
-		elastic6.SetHealthcheck(healthchecking),
-=======
 	opts := []elastic7.ClientOptionFunc{
 		elastic7.SetURL(rawUrl),
 		elastic7.SetScheme(parsedUrl.Scheme),
+		elastic7.SetSniff(sniffing),
+		elastic7.SetHealthcheck(healthchecking),
 	}
 
 	if parsedUrl.User.Username() != "" {
@@ -190,7 +161,6 @@
 	}
 	if username != "" && password != "" {
 		opts = append(opts, elastic7.SetBasicAuth(username, password))
->>>>>>> 808406de
 	}
 
 	if m := awsUrlRegexp.FindStringSubmatch(parsedUrl.Hostname()); m != nil && signAWSRequests {
