--- conflicted
+++ resolved
@@ -38,15 +38,12 @@
 				DefaultFunc: schema.EnvDefaultFunc("ELASTICSEARCH_SNIFF", true),
 				Description: "Set the node sniffing option for the elastic client. Client won't work with sniffing if nodes are not routable.",
 			},
-<<<<<<< HEAD
 			"healthcheck": &schema.Schema{
 				Type:        schema.TypeBool,
 				Optional:    true,
 				DefaultFunc: schema.EnvDefaultFunc("ELASTICSEARCH_HEALTH", true),
 				Description: "Set the client healthcheck option for the elastic client. Healthchecking is designed for direct access to the cluster.",
 			},
-=======
->>>>>>> ef8f5d91
 			"username": &schema.Schema{
 				Type:        schema.TypeString,
 				Optional:    true,
@@ -116,16 +113,6 @@
 		},
 
 		ResourcesMap: map[string]*schema.Resource{
-<<<<<<< HEAD
-			"elasticsearch_index_template":      resourceElasticsearchIndexTemplate(),
-			"elasticsearch_snapshot_repository": resourceElasticsearchSnapshotRepository(),
-			"elasticsearch_kibana_object":       resourceElasticsearchKibanaObject(),
-			"elasticsearch_xpack_role_mapping":  resourceElasticsearchXpackRoleMapping(),
-			"elasticsearch_xpack_role":          resourceElasticsearchXpackRole(),
-			"elasticsearch_watch":               resourceElasticsearchWatch(),
-			"elasticsearch_monitor":             resourceElasticsearchMonitor(),
-			"elasticsearch_destination":         resourceElasticsearchDestination(),
-=======
 			"elasticsearch_index_template":         resourceElasticsearchIndexTemplate(),
 			"elasticsearch_index_lifecycle_policy": resourceElasticsearchIndexLifecyclePolicy(),
 			"elasticsearch_snapshot_repository":    resourceElasticsearchSnapshotRepository(),
@@ -137,7 +124,6 @@
 			"elasticsearch_xpack_role":             resourceElasticsearchXpackRole(),
 			"elasticsearch_ingest_pipeline":        resourceElasticsearchIngestPipeline(),
 			"elasticsearch_xpack_user":             resourceElasticsearchXpackUser(),
->>>>>>> ef8f5d91
 		},
 
 		DataSourcesMap: map[string]*schema.Resource{
@@ -153,10 +139,7 @@
 	rawUrl := d.Get("url").(string)
 	insecure := d.Get("insecure").(bool)
 	sniffing := d.Get("sniff").(bool)
-<<<<<<< HEAD
 	healthchecking := d.Get("healthcheck").(bool)
-=======
->>>>>>> ef8f5d91
 	cacertFile := d.Get("cacert_file").(string)
 	username := d.Get("username").(string)
 	password := d.Get("password").(string)
@@ -170,10 +153,7 @@
 		elastic7.SetURL(rawUrl),
 		elastic7.SetScheme(parsedUrl.Scheme),
 		elastic7.SetSniff(sniffing),
-<<<<<<< HEAD
 		elastic7.SetHealthcheck(healthchecking),
-=======
->>>>>>> ef8f5d91
 	}
 
 	if parsedUrl.User.Username() != "" {
@@ -210,10 +190,7 @@
 			elastic6.SetURL(rawUrl),
 			elastic6.SetScheme(parsedUrl.Scheme),
 			elastic6.SetSniff(sniffing),
-<<<<<<< HEAD
 			elastic6.SetHealthcheck(healthchecking),
-=======
->>>>>>> ef8f5d91
 		}
 
 		if parsedUrl.User.Username() != "" {
@@ -240,10 +217,7 @@
 			elastic5.SetURL(rawUrl),
 			elastic5.SetScheme(parsedUrl.Scheme),
 			elastic5.SetSniff(sniffing),
-<<<<<<< HEAD
 			elastic5.SetHealthcheck(healthchecking),
-=======
->>>>>>> ef8f5d91
 		}
 
 		if parsedUrl.User.Username() != "" {
