package main

import (
	"context"
	"encoding/json"
	"fmt"
	"strings"

	"github.com/hashicorp/terraform-plugin-sdk/helper/schema"
	elastic7 "github.com/olivere/elastic/v7"
	elastic5 "gopkg.in/olivere/elastic.v5"
	elastic6 "gopkg.in/olivere/elastic.v6"
)

func elastic7GetObject(client *elastic7.Client, objectType string, index string, id string) (*json.RawMessage, error) {
	// types are deprecated in elasticsearch, ignore it for the search here
	result, err := client.Get().
		Index(index).
		Id(id).
		Do(context.TODO())

	if err != nil {
		return nil, err
	}
	if !result.Found {
		return nil, fmt.Errorf("Object not found.")
	}

	return &result.Source, nil
}

func elastic6GetObject(client *elastic6.Client, objectType string, index string, id string) (*json.RawMessage, error) {
	result, err := client.Get().
		Index(index).
		Type(objectType).
		Id(id).
		Do(context.TODO())

	if err != nil {
		return nil, err
	}
	if !result.Found {
		return nil, fmt.Errorf("Object not found.")
	}

	return result.Source, nil
}

func elastic5GetObject(client *elastic5.Client, objectType string, index string, id string) (*json.RawMessage, error) {
	result, err := client.Get().
		Index(index).
		Type(objectType).
		Id(id).
		Do(context.TODO())

	if err != nil {
		return nil, err
	}
	if !result.Found {
		return nil, fmt.Errorf("Object not found.")
	}

	return result.Source, nil
}

func normalizeDestination(tpl map[string]interface{}) {
	delete(tpl, "last_update_time")
}

func normalizePolicy(tpl map[string]interface{}) {
	delete(tpl, "last_updated_time")
	delete(tpl, "error_notification")
	delete(tpl, "policy_id")
}

func normalizeIndexTemplate(tpl map[string]interface{}) {
	delete(tpl, "version")
	if settings, ok := tpl["settings"]; ok {
		if settingsMap, ok := settings.(map[string]interface{}); ok {
			tpl["settings"] = normalizedIndexSettings(settingsMap)
		}
	}
}

func normalizedIndexSettings(settings map[string]interface{}) map[string]interface{} {
	f := flattenMap(settings)
	for k, v := range f {
		f[k] = fmt.Sprintf("%v", v)
		if !strings.HasPrefix(k, "index.") {
			f["index."+k] = fmt.Sprintf("%v", v)
			delete(f, k)
		}
	}

	return f
}

func normalizeIndexLifecyclePolicy(pol map[string]interface{}) {
	delete(pol, "version")
	delete(pol, "modified_date")
	if policy, ok := pol["policy"]; ok {
		if policyMap, ok := policy.(map[string]interface{}); ok {
			pol["policy"] = normalizedIndexLifecyclePolicy(policyMap)
		}
	}
}

func normalizedIndexLifecyclePolicy(policy map[string]interface{}) map[string]interface{} {
	f := flattenMap(policy)
	for k, v := range f {
		f[k] = fmt.Sprintf("%v", v)
	}

	return f
}

func flattenMap(m map[string]interface{}) map[string]interface{} {
	f := make(map[string]interface{})
	for k, v := range m {
		if vm, ok := v.(map[string]interface{}); ok {
			fm := flattenMap(vm)
			for k2, v2 := range fm {
				f[k+"."+k2] = v2
			}
		} else {
			f[k] = v
		}
	}

	return f
}

// Takes the result of flatmap.Expand for an array of strings
// and returns a []string
func expandStringList(resourcesArray []interface{}) []string {
	vs := make([]string, 0, len(resourcesArray))
	for _, v := range resourcesArray {
		val, ok := v.(string)
		if ok && val != "" {
			vs = append(vs, v.(string))
		}
	}
	return vs
}

func expandApplicationPermissionSet(resourcesArray []interface{}) ([]XPackSecurityApplicationPrivileges, error) {
	vperm := make([]XPackSecurityApplicationPrivileges, 0, len(resourcesArray))
	for _, item := range resourcesArray {
		data, ok := item.(map[string]interface{})
		if !ok {
			return vperm, fmt.Errorf("Error asserting data as type []byte : %v", item)
		}
		obj := XPackSecurityApplicationPrivileges{
			Application: data["application"].(string),
			Privileges:  expandStringList(data["privileges"].(*schema.Set).List()),
			Resources:   expandStringList(data["resources"].(*schema.Set).List()),
		}
		vperm = append(vperm, obj)
	}
	return vperm, nil
}

func expandIndicesPermissionSet(resourcesArray []interface{}) ([]XPackSecurityIndicesPermissions, error) {
	vperm := make([]XPackSecurityIndicesPermissions, 0, len(resourcesArray))
	for _, item := range resourcesArray {
		data, ok := item.(map[string]interface{})
		if !ok {
			return vperm, fmt.Errorf("Error asserting data as type []byte : %v", item)
		}
		obj := XPackSecurityIndicesPermissions{
			Names:         expandStringList(data["names"].(*schema.Set).List()),
			Privileges:    expandStringList(data["privileges"].(*schema.Set).List()),
			FieldSecurity: data["field_security"].(string),
			Query:         data["query"].(string),
		}
		vperm = append(vperm, obj)
	}
	return vperm, nil
}

func optionalInterfaceJson(input string) interface{} {
	if input == "" || input == "{}" {
		return nil
	} else {
		return json.RawMessage(input)
	}
}

<<<<<<< HEAD
func expandIndexPermissionsSet(resourcesArray []interface{}) ([]IndexPermissions, error) {
	vperm := make([]IndexPermissions, 0, len(resourcesArray))
	for _, item := range resourcesArray {
		data, ok := item.(map[string]interface{})
		if !ok {
			return vperm, fmt.Errorf("Error asserting data as type []byte : %v", item)
		}
		obj := IndexPermissions{
			IndexPatterns:  expandStringList(data["index_patterns"].(*schema.Set).List()),
			Fls:            expandStringList(data["fls"].(*schema.Set).List()),
			MaskedFields:   expandStringList(data["masked_fields"].(*schema.Set).List()),
			AllowedActions: expandStringList(data["allowed_actions"].(*schema.Set).List()),
		}
		vperm = append(vperm, obj)
	}
	return vperm, nil
}

func expandTenantPermissionsSet(resourcesArray []interface{}) ([]TenantPermissions, error) {
	vperm := make([]TenantPermissions, 0, len(resourcesArray))
	for _, item := range resourcesArray {
		data, ok := item.(map[string]interface{})
		if !ok {
			return vperm, fmt.Errorf("Error asserting data as type []byte : %v", item)
		}
		obj := TenantPermissions{
			TenantPatterns: expandStringList(data["tenant_patterns"].(*schema.Set).List()),
			AllowedActions: expandStringList(data["allowed_actions"].(*schema.Set).List()),
		}
		vperm = append(vperm, obj)
	}
	return vperm, nil
=======
type resourceDataSetter struct {
	d   *schema.ResourceData
	err error
}

func (ds *resourceDataSetter) set(key string, value interface{}) {
	if ds.err != nil {
		return
	}
	ds.err = ds.d.Set(key, value)
>>>>>>> 2c0db520
}<|MERGE_RESOLUTION|>--- conflicted
+++ resolved
@@ -186,7 +186,6 @@
 	}
 }
 
-<<<<<<< HEAD
 func expandIndexPermissionsSet(resourcesArray []interface{}) ([]IndexPermissions, error) {
 	vperm := make([]IndexPermissions, 0, len(resourcesArray))
 	for _, item := range resourcesArray {
@@ -219,7 +218,8 @@
 		vperm = append(vperm, obj)
 	}
 	return vperm, nil
-=======
+}
+
 type resourceDataSetter struct {
 	d   *schema.ResourceData
 	err error
@@ -230,5 +230,4 @@
 		return
 	}
 	ds.err = ds.d.Set(key, value)
->>>>>>> 2c0db520
 }