--- conflicted
+++ resolved
@@ -1,10 +1,7 @@
-<<<<<<< HEAD
 sudo: required
 language: go
 go:
-  - '1.9.x'
-  - '1.10.x'
-  - '1.11.x'
+  - '1.12.x'
 # - master
 env:
   global:
@@ -13,26 +10,15 @@
   matrix:
     - ES_VERSION=5.5.3 ELASTICSEARCH_URL=http://localhost:9200
     - ES_VERSION=6.5.1 XPACK=true ELASTICSEARCH_URL=http://localhost:9210
-=======
-sudo: required # required for docker
-language: go
-go:
-  - '1.12'
-  - master
-env:
-  - ES_VERSION=5.6.16 ES_OSS_IMAGE=elasticsearch:${ES_VERSION} ES_IMAGE=docker.elastic.co/elasticsearch/elasticsearch:${ES_VERSION} ES_COMMAND="elasticsearch -Epath.repo=/tmp"
-  - ES_VERSION=6.8.0 ES_OSS_IMAGE=docker.elastic.co/elasticsearch/elasticsearch-oss:${ES_VERSION} ES_IMAGE=docker.elastic.co/elasticsearch/elasticsearch:${ES_VERSION} ES_OPENDISTRO_IMAGE=amazon/opendistro-for-elasticsearch:0.9.0
-  - ES_VERSION=7.0.1 ES_OSS_IMAGE=docker.elastic.co/elasticsearch/elasticsearch-oss:${ES_VERSION} ES_IMAGE=docker.elastic.co/elasticsearch/elasticsearch:${ES_VERSION}
-matrix:
-  allow_failures:
-    - go: master
->>>>>>> 808406de
+    - ES_VERSION=5.6.16 ES_OSS_IMAGE=elasticsearch:${ES_VERSION} ES_IMAGE=docker.elastic.co/elasticsearch/elasticsearch:${ES_VERSION} ES_COMMAND="elasticsearch -Epath.repo=/tmp"
+    - ES_VERSION=6.8.0 ES_OSS_IMAGE=docker.elastic.co/elasticsearch/elasticsearch-oss:${ES_VERSION} ES_IMAGE=docker.elastic.co/elasticsearch/elasticsearch:${ES_VERSION} ES_OPENDISTRO_IMAGE=amazon/opendistro-for-elasticsearch:0.9.0
+    - ES_VERSION=7.0.1 ES_OSS_IMAGE=docker.elastic.co/elasticsearch/elasticsearch-oss:${ES_VERSION} ES_IMAGE=docker.elastic.co/elasticsearch/elasticsearch:${ES_VERSION}
+
 addons:
   ssh_known_hosts: github.com
   apt:
     update: true
     packages:
-<<<<<<< HEAD
     - docker-ce
 
 before_install:
@@ -44,21 +30,10 @@
   - n=0; until [ $n -ge 5 ]; do nc -vz localhost 9200 && break; n=$[$n+1];sleep $((n)); done
   - n=0; until [ $n -ge 5 ]; do nc -vz localhost 9210 && break; n=$[$n+1];sleep $((n)); done
 install:
-=======
-      - docker-ce
-services:
-  - docker
-before_install:
-  - sudo sysctl -w vm.max_map_count=262144
-  - docker-compose pull
-  - docker-compose up -d
-install:
   - export ELASTICSEARCH_URL=http://127.0.0.1:9200
->>>>>>> 808406de
   - export TF_LOG=INFO
   - env GO111MODULE=on go mod vendor
 script:
-<<<<<<< HEAD
   - go build
   - go test -v -cover
 
@@ -74,33 +49,3 @@
     name: "Deploy to Github with GoReleaser"
     before_install: skip
     script: if [ "${TRAVIS_TAG::1}" = "v" ]; then curl -sL https://git.io/goreleaser | bash; fi
-=======
-  - export GO111MODULE=on
-  - wget -q --waitretry=1 --retry-connrefused -T 10 -O - $ELASTICSEARCH_URL
-  # Opendistro lazily initializes it's indexes, warm it up here :|
-  # https://github.com/opendistro-for-elasticsearch/alerting/issues/60
-  - |
-    if [ -n "$ES_OPENDISTRO_IMAGE" ]; then curl -X POST -H 'Content-type: application/json'  -d '{"name":"_warmup","type":"slack","slack":{"url": "http://www.example.com"}}' 127.0.0.1:9220/_opendistro/_alerting/destinations; fi
-  - TF_ACC=1 go test -v -cover
-before_deploy:
-  - export GO111MODULE=on
-  - go get github.com/mitchellh/gox
-  - export TARGET_OS="freebsd darwin linux windows"
-  - export TARGET_ARCH="386 amd64"
-  # Use terraform provider conventions
-  #  https://www.terraform.io/docs/configuration/providers.html#third-party-plugins
-  - export FILE_NAME="terraform-provider-elasticsearch_${TRAVIS_TAG}_{{.OS}}_{{.Arch}}"
-  - gox -os "$TARGET_OS" -arch "$TARGET_ARCH" -output="$FILE_NAME"
-  - CGO_ENABLED=0 gox -os "$TARGET_OS" -arch "$TARGET_ARCH" -output="${FILE_NAME}_static"
-deploy:
-  provider: releases
-  api_key:
-    secure: JOkdZIcFaAlf+RXY3xQ3MkTYxBCA5Ot2QOR7RtPTfbM1a7R9YrG0zFvgMNnZCiE5ONmf2OkJlcmSdviCE+awrBXSdARZXJFdO+CMa6Q9meyNYcQ8vBTM52BQLmkL2YF+mEEMnxgMD/qXyP4LXR45Hc0LamoDFiONx5w984VZRitPyNDoLczlH4uU3cecfWJN6GFCX/DyG4E1LSQFfy5jVoiaKTbWK/l+XeBJW2pyoCp9a/zmfsZsJhV6gr8Nl9PJxyu2dmgAHQKDEjjIJu6J1eP2vbC4YP/YI73RtWHMUGQ+yZpfd01dL6/NYpWwxZh4bKvtVk8CzHhikvD7DXQOc0yOxw52SMqct+ek0sfkRSz/l/AhwBbOobxbksUIUylBtTRIpH0elW//1WZ2+7pbcZB/SEeKecPoxpfyRQmV/VRRSoQWva9OQ3SObiypTLsPYCY9YG75vAkRddlASbtrErzLS3C8cbo4c7Hrl91Qxw/rNihYIFrwamSax7YJqyA6NmNqIMXr3H9BZMXy1H4FSXBnGOMmnmfeOw9WC4qU/KP31ieyOdzRvP18DQPQjggGz6fzdnIJ8mo1kT46vt9fK0h6AjGB+VVBt9BOBCO8dzPE8NASVE5uRV4FYsTMWOUKLO/SbmFdOpKHR8WIYOe8A7/sJMAnmZqocE8fykCwH9k=
-  file: terraform-provider-elasticsearch*
-  skip_cleanup: true
-  file_glob: true
-  on:
-    tags: true
-    branch: master
-    go: '1.12'
->>>>>>> 808406de
