--- conflicted
+++ resolved
@@ -67,11 +67,7 @@
     - stage: deploy go-releaser
       name: "Deploy to Github with GoReleaser"
       before_install: skip
-<<<<<<< HEAD
-      script: if [ "${TRAVIS_TAG::1}" = "v" ]; then ;git checkout go.mod ;curl -sL https://git.io/goreleaser | bash; fi
-=======
       script: if [ "${TRAVIS_TAG::1}" = "v" ]; then git checkout go.mod ; curl -sL https://git.io/goreleaser | bash; fi
->>>>>>> fc45e31d
     - stage: deploy gox
       name: "Deploy with Releases"
       before_install: skip
