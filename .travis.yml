sudo: required
language: go
go:
  - 1.12.x
  - master
cache:
  directories:
    - $HOME/gopath/pkg/mod
env:
  matrix:
    - ES_VERSION=5.6.16 ES_OSS_IMAGE=elasticsearch:${ES_VERSION} ES_IMAGE=docker.elastic.co/elasticsearch/elasticsearch:${ES_VERSION} ES_COMMAND="elasticsearch -Epath.repo=/tmp"
    - ES_VERSION=6.8.0 ES_OSS_IMAGE=docker.elastic.co/elasticsearch/elasticsearch-oss:${ES_VERSION} ES_IMAGE=docker.elastic.co/elasticsearch/elasticsearch:${ES_VERSION} ES_OPENDISTRO_IMAGE=amazon/opendistro-for-elasticsearch:0.9.0 XPACK=1
<<<<<<< HEAD
    - ES_VERSION=7.0.1 ES_OSS_IMAGE=docker.elastic.co/elasticsearch/elasticsearch-oss:${ES_VERSION} ES_IMAGE=docker.elastic.co/elasticsearch/elasticsearch:${ES_VERSION} ES_OPENDISTRO_IMAGE=amazon/opendistro-for-elasticsearch:1.2.0 XPACK=1
=======
    - ES_VERSION=7.0.1 ES_OSS_IMAGE=docker.elastic.co/elasticsearch/elasticsearch-oss:${ES_VERSION} ES_IMAGE=docker.elastic.co/elasticsearch/elasticsearch:${ES_VERSION} XPACK=1
>>>>>>> bc5af465
  allow_failures:
    - go: master

addons:
  ssh_known_hosts: github.com
  apt:
    update: true
    packages:
<<<<<<< HEAD
      - docker-ce
=======
    - docker-ce
>>>>>>> bc5af465

before_install:
  - sudo sysctl -w vm.max_map_count=262144
  - docker-compose pull
  - docker-compose up -d
install:
  - export ELASTICSEARCH_URL=http://127.0.0.1:9200
  - export TF_LOG=INFO
  - env GO111MODULE=on go mod vendor
script:
  - export GO111MODULE=on
  - wget -q --waitretry=1 --retry-connrefused --tries=60 --timeout 60 -O - $ELASTICSEARCH_URL
  - if [ "$XPACK" ]; then wget -q --waitretry=5 --tries=50 --retry-connrefused -T 600 -O - http://elastic:elastic@127.0.0.1:9210; fi
<<<<<<< HEAD
  - if [ -n "$ES_OPENDISTRO_IMAGE" ]; then wget -q --waitretry=5 --tries=50 --retry-connrefused -T 600 -O - http://admin:admin@127.0.0.1:9220; fi
=======
  - if [ -n "$ES_OPENDISTRO_IMAGE" ]; then wget -q --waitretry=5 --tries=50 --retry-connrefused -T 600 -O - http://127.0.0.1:9220; fi
>>>>>>> bc5af465
  # Opendistro lazily initializes it's indexes, warm it up here :|
  # https://github.com/opendistro-for-elasticsearch/alerting/issues/60
  - |
    if [ -n "$ES_OPENDISTRO_IMAGE" ]; then
      wget -q --waitretry=1 --retry-connrefused --tries=60 --timeout 60 --user admin --password admin -O - 127.0.0.1:9220
      curl -X POST -H 'Content-type: application/json'  -d '{"name":"_warmup","type":"slack","slack":{"url": "http://www.example.com"}}' http://admin:admin@127.0.0.1:9220/_opendistro/_alerting/destinations
    fi
  # enforce formatting
  - FILES_TO_FMT=$(gofmt -l .); [ -z "$FILES_TO_FMT" ] || (echo "$FILES_TO_FMT"; exit $?)
  # run tests
  - TF_ACC=1 go test -v -cover

before_deploy:
  - export GO111MODULE=on
  - go get github.com/mitchellh/gox
  - export TARGET_OS="freebsd darwin linux windows"
  - export TARGET_ARCH="386 amd64"
  # Use terraform provider conventions
  #  https://www.terraform.io/docs/configuration/providers.html#third-party-plugins
  - export FILE_NAME="terraform-provider-elasticsearch_${TRAVIS_TAG}_{{.OS}}_{{.Arch}}"
  - gox -os "$TARGET_OS" -arch "$TARGET_ARCH" -output="$FILE_NAME"
  - CGO_ENABLED=0 gox -os "$TARGET_OS" -arch "$TARGET_ARCH" -output="${FILE_NAME}_static"

stages:
  - test
  - deploy

jobs:
  include:
<<<<<<< HEAD
    - stage: deploy go-releaser
      name: "Deploy to Github with GoReleaser"
      before_install: skip
      script: if [ "${TRAVIS_TAG::1}" = "v" ]; then curl -sL https://git.io/goreleaser | bash; fi
    - stage: deploy gox
      name: "Deploy with Releases"
      before_install: skip
      script: skip
      deploy:
        provider: releases
        api_key:
          secure: JOkdZIcFaAlf+RXY3xQ3MkTYxBCA5Ot2QOR7RtPTfbM1a7R9YrG0zFvgMNnZCiE5ONmf2OkJlcmSdviCE+awrBXSdARZXJFdO+CMa6Q9meyNYcQ8vBTM52BQLmkL2YF+mEEMnxgMD/qXyP4LXR45Hc0LamoDFiONx5w984VZRitPyNDoLczlH4uU3cecfWJN6GFCX/DyG4E1LSQFfy5jVoiaKTbWK/l+XeBJW2pyoCp9a/zmfsZsJhV6gr8Nl9PJxyu2dmgAHQKDEjjIJu6J1eP2vbC4YP/YI73RtWHMUGQ+yZpfd01dL6/NYpWwxZh4bKvtVk8CzHhikvD7DXQOc0yOxw52SMqct+ek0sfkRSz/l/AhwBbOobxbksUIUylBtTRIpH0elW//1WZ2+7pbcZB/SEeKecPoxpfyRQmV/VRRSoQWva9OQ3SObiypTLsPYCY9YG75vAkRddlASbtrErzLS3C8cbo4c7Hrl91Qxw/rNihYIFrwamSax7YJqyA6NmNqIMXr3H9BZMXy1H4FSXBnGOMmnmfeOw9WC4qU/KP31ieyOdzRvP18DQPQjggGz6fzdnIJ8mo1kT46vt9fK0h6AjGB+VVBt9BOBCO8dzPE8NASVE5uRV4FYsTMWOUKLO/SbmFdOpKHR8WIYOe8A7/sJMAnmZqocE8fykCwH9k=
        file: terraform-provider-elasticsearch*
        skip_cleanup: true
        file_glob: true
        on:
          tags: true
          branch: master
          go: "1.12"
=======
  - stage: deploy go-releaser
    name: "Deploy to Github with GoReleaser"
    before_install: skip
    script: if [ "${TRAVIS_TAG::1}" = "v" ]; then curl -sL https://git.io/goreleaser | bash; fi
  - stage: deploy gox
    name: "Deploy with Releases"
    before_install: skip
    script: skip
    deploy:
      provider: releases
      api_key:
        secure: JOkdZIcFaAlf+RXY3xQ3MkTYxBCA5Ot2QOR7RtPTfbM1a7R9YrG0zFvgMNnZCiE5ONmf2OkJlcmSdviCE+awrBXSdARZXJFdO+CMa6Q9meyNYcQ8vBTM52BQLmkL2YF+mEEMnxgMD/qXyP4LXR45Hc0LamoDFiONx5w984VZRitPyNDoLczlH4uU3cecfWJN6GFCX/DyG4E1LSQFfy5jVoiaKTbWK/l+XeBJW2pyoCp9a/zmfsZsJhV6gr8Nl9PJxyu2dmgAHQKDEjjIJu6J1eP2vbC4YP/YI73RtWHMUGQ+yZpfd01dL6/NYpWwxZh4bKvtVk8CzHhikvD7DXQOc0yOxw52SMqct+ek0sfkRSz/l/AhwBbOobxbksUIUylBtTRIpH0elW//1WZ2+7pbcZB/SEeKecPoxpfyRQmV/VRRSoQWva9OQ3SObiypTLsPYCY9YG75vAkRddlASbtrErzLS3C8cbo4c7Hrl91Qxw/rNihYIFrwamSax7YJqyA6NmNqIMXr3H9BZMXy1H4FSXBnGOMmnmfeOw9WC4qU/KP31ieyOdzRvP18DQPQjggGz6fzdnIJ8mo1kT46vt9fK0h6AjGB+VVBt9BOBCO8dzPE8NASVE5uRV4FYsTMWOUKLO/SbmFdOpKHR8WIYOe8A7/sJMAnmZqocE8fykCwH9k=
      file: terraform-provider-elasticsearch*
      skip_cleanup: true
      file_glob: true
      on:
        tags: true
        branch: master
        go: '1.12'
>>>>>>> bc5af465
<|MERGE_RESOLUTION|>--- conflicted
+++ resolved
@@ -10,11 +10,8 @@
   matrix:
     - ES_VERSION=5.6.16 ES_OSS_IMAGE=elasticsearch:${ES_VERSION} ES_IMAGE=docker.elastic.co/elasticsearch/elasticsearch:${ES_VERSION} ES_COMMAND="elasticsearch -Epath.repo=/tmp"
     - ES_VERSION=6.8.0 ES_OSS_IMAGE=docker.elastic.co/elasticsearch/elasticsearch-oss:${ES_VERSION} ES_IMAGE=docker.elastic.co/elasticsearch/elasticsearch:${ES_VERSION} ES_OPENDISTRO_IMAGE=amazon/opendistro-for-elasticsearch:0.9.0 XPACK=1
-<<<<<<< HEAD
     - ES_VERSION=7.0.1 ES_OSS_IMAGE=docker.elastic.co/elasticsearch/elasticsearch-oss:${ES_VERSION} ES_IMAGE=docker.elastic.co/elasticsearch/elasticsearch:${ES_VERSION} ES_OPENDISTRO_IMAGE=amazon/opendistro-for-elasticsearch:1.2.0 XPACK=1
-=======
-    - ES_VERSION=7.0.1 ES_OSS_IMAGE=docker.elastic.co/elasticsearch/elasticsearch-oss:${ES_VERSION} ES_IMAGE=docker.elastic.co/elasticsearch/elasticsearch:${ES_VERSION} XPACK=1
->>>>>>> bc5af465
+
   allow_failures:
     - go: master
 
@@ -23,11 +20,7 @@
   apt:
     update: true
     packages:
-<<<<<<< HEAD
       - docker-ce
-=======
-    - docker-ce
->>>>>>> bc5af465
 
 before_install:
   - sudo sysctl -w vm.max_map_count=262144
@@ -41,11 +34,7 @@
   - export GO111MODULE=on
   - wget -q --waitretry=1 --retry-connrefused --tries=60 --timeout 60 -O - $ELASTICSEARCH_URL
   - if [ "$XPACK" ]; then wget -q --waitretry=5 --tries=50 --retry-connrefused -T 600 -O - http://elastic:elastic@127.0.0.1:9210; fi
-<<<<<<< HEAD
   - if [ -n "$ES_OPENDISTRO_IMAGE" ]; then wget -q --waitretry=5 --tries=50 --retry-connrefused -T 600 -O - http://admin:admin@127.0.0.1:9220; fi
-=======
-  - if [ -n "$ES_OPENDISTRO_IMAGE" ]; then wget -q --waitretry=5 --tries=50 --retry-connrefused -T 600 -O - http://127.0.0.1:9220; fi
->>>>>>> bc5af465
   # Opendistro lazily initializes it's indexes, warm it up here :|
   # https://github.com/opendistro-for-elasticsearch/alerting/issues/60
   - |
@@ -75,7 +64,6 @@
 
 jobs:
   include:
-<<<<<<< HEAD
     - stage: deploy go-releaser
       name: "Deploy to Github with GoReleaser"
       before_install: skip
@@ -94,25 +82,4 @@
         on:
           tags: true
           branch: master
-          go: "1.12"
-=======
-  - stage: deploy go-releaser
-    name: "Deploy to Github with GoReleaser"
-    before_install: skip
-    script: if [ "${TRAVIS_TAG::1}" = "v" ]; then curl -sL https://git.io/goreleaser | bash; fi
-  - stage: deploy gox
-    name: "Deploy with Releases"
-    before_install: skip
-    script: skip
-    deploy:
-      provider: releases
-      api_key:
-        secure: JOkdZIcFaAlf+RXY3xQ3MkTYxBCA5Ot2QOR7RtPTfbM1a7R9YrG0zFvgMNnZCiE5ONmf2OkJlcmSdviCE+awrBXSdARZXJFdO+CMa6Q9meyNYcQ8vBTM52BQLmkL2YF+mEEMnxgMD/qXyP4LXR45Hc0LamoDFiONx5w984VZRitPyNDoLczlH4uU3cecfWJN6GFCX/DyG4E1LSQFfy5jVoiaKTbWK/l+XeBJW2pyoCp9a/zmfsZsJhV6gr8Nl9PJxyu2dmgAHQKDEjjIJu6J1eP2vbC4YP/YI73RtWHMUGQ+yZpfd01dL6/NYpWwxZh4bKvtVk8CzHhikvD7DXQOc0yOxw52SMqct+ek0sfkRSz/l/AhwBbOobxbksUIUylBtTRIpH0elW//1WZ2+7pbcZB/SEeKecPoxpfyRQmV/VRRSoQWva9OQ3SObiypTLsPYCY9YG75vAkRddlASbtrErzLS3C8cbo4c7Hrl91Qxw/rNihYIFrwamSax7YJqyA6NmNqIMXr3H9BZMXy1H4FSXBnGOMmnmfeOw9WC4qU/KP31ieyOdzRvP18DQPQjggGz6fzdnIJ8mo1kT46vt9fK0h6AjGB+VVBt9BOBCO8dzPE8NASVE5uRV4FYsTMWOUKLO/SbmFdOpKHR8WIYOe8A7/sJMAnmZqocE8fykCwH9k=
-      file: terraform-provider-elasticsearch*
-      skip_cleanup: true
-      file_glob: true
-      on:
-        tags: true
-        branch: master
-        go: '1.12'
->>>>>>> bc5af465
+          go: "1.12"