package main

import (
	"context"
	"fmt"
	"testing"

<<<<<<< HEAD
=======
	elastic7 "github.com/olivere/elastic/v7"
	elastic5 "gopkg.in/olivere/elastic.v5"
	elastic6 "gopkg.in/olivere/elastic.v6"

>>>>>>> afd459d1
	"github.com/hashicorp/terraform/helper/acctest"
	"github.com/hashicorp/terraform/helper/schema"
	"github.com/hashicorp/terraform/helper/resource"
	"github.com/hashicorp/terraform/terraform"
	
	elastic7 "github.com/olivere/elastic/v7"
	elastic6 "gopkg.in/olivere/elastic.v6"
	elastic5 "gopkg.in/olivere/elastic.v5"
)

func TestAccElasticsearchXpackRoleMapping(t *testing.T) {

	provider := Provider().(*schema.Provider)
	err := provider.Configure(&terraform.ResourceConfig{})
	if err != nil {
		t.Skipf("err: %s", err)
	}
	meta := provider.Meta()
	var allowed bool
	switch meta.(type) {
	case *elastic5.Client:
		allowed = false
	default:
		allowed = true
	}

	randomName := "test" + acctest.RandStringFromCharSet(10, acctest.CharSetAlpha)

	resource.Test(t, resource.TestCase{
		PreCheck: func() {
			testAccPreCheck(t)
			if !allowed {
				t.Skip("Role Mapping only supported on ES >= 6")
			}
		},
		Providers:    testAccXPackProviders,
		CheckDestroy: testAccCheckRoleMappingDestroy,
		Steps: []resource.TestStep{
			{
				Config: testAccRoleMappingResource(randomName),
				Check: resource.ComposeTestCheckFunc(
					testCheckRoleMappingExists("elasticsearch_xpack_role_mapping.test"),
					resource.TestCheckResourceAttr(
						"elasticsearch_xpack_role_mapping.test",
						"id",
						randomName,
					),
					resource.TestCheckResourceAttr(
						"elasticsearch_xpack_role_mapping.test",
						"enabled",
						"true",
					),
					resource.TestCheckResourceAttr(
						"elasticsearch_xpack_role_mapping.test",
						"roles.#",
						"2",
					),
					resource.TestCheckResourceAttr(
						"elasticsearch_xpack_role_mapping.test",
						"rules",
						`{"any":[{"field":{"username":"esadmin"}},{"field":{"groups":"cn=admins,dc=example,dc=com"}}]}`,
					),
					resource.TestCheckResourceAttr(
						"elasticsearch_xpack_role_mapping.test",
						"metadata",
						`{}`,
					),
				),
			},
			{
				Config: testAccRoleMappingResource_Updated(randomName),
				Check: resource.ComposeTestCheckFunc(
					testCheckRoleMappingExists("elasticsearch_xpack_role_mapping.test"),
					resource.TestCheckResourceAttr(
						"elasticsearch_xpack_role_mapping.test",
						"roles.#",
						"3",
					),
					resource.TestCheckResourceAttr(
						"elasticsearch_xpack_role_mapping.test",
						"rules",
						`{"any":[{"field":{"username":"esadmin"}},{"field":{"groups":"cn=admins,dc=corp,dc=example,dc=com"}}]}`,
					),
				),
			},
		},
	})
}

func testAccCheckRoleMappingDestroy(s *terraform.State) error {
	for _, rs := range s.RootModule().Resources {
		if rs.Type != "elasticsearch_xpack_role_mapping" {
			continue
		}

		meta := testAccXPackProvider.Meta()

		if client, ok := meta.(*elastic7.Client); ok {
			if _, err := client.XPackSecurityGetRoleMapping(rs.Primary.ID).Do(context.TODO()); err != nil {
				if elasticErr, ok := err.(*elastic7.Error); ok && elasticErr.Status == 404 {
					return nil
				} else {
					return fmt.Errorf("Role mapping %q still exists", rs.Primary.ID)
				}
			} else {
				return err
			}

		} else if client, ok := meta.(*elastic6.Client); ok {
			if _, err := client.XPackSecurityGetRoleMapping(rs.Primary.ID).Do(context.TODO()); err != nil {
				if elasticErr, ok := err.(*elastic6.Error); ok && elasticErr.Status == 404 {
					return nil
				} else {
					return fmt.Errorf("Role mapping %q still exists", rs.Primary.ID)
				}
			} else {
				return err
			}

		} else {
			return fmt.Errorf("Unsupported client type : %v", meta)
		}
	}
	return nil
}

func testCheckRoleMappingExists(name string) resource.TestCheckFunc {
	return func(s *terraform.State) error {
		rs, ok := s.RootModule().Resources[name]
		if !ok {
			return fmt.Errorf("Not found: %s", name)
		}
		if rs.Primary.ID == "" {
			return fmt.Errorf("No role mapping ID is set")
		}

		meta := testAccXPackProvider.Meta()
		var err error
		if client, ok := meta.(*elastic7.Client); ok {
			_, err = client.XPackSecurityGetRoleMapping(rs.Primary.ID).Do(context.TODO())
		} else {
			client := meta.(*elastic6.Client)
			_, err = client.XPackSecurityGetRoleMapping(rs.Primary.ID).Do(context.TODO())
		}

		if err != nil {
			return err
		}

		return nil
	}
}

func testAccRoleMappingResource(resourceName string) string {
	return fmt.Sprintf(`
resource "elasticsearch_xpack_role_mapping" "test" {
  role_mapping_name = "%s"
  roles = [
<<<<<<< HEAD
    "admin",
    "user",
=======
      "admin",
      "user",
>>>>>>> phillbaker/xpack-security
  ]
  rules = <<-EOF
  {
    "any": [
      {
        "field": {
          "username": "esadmin"
        }
      },
      {
        "field": {
          "groups": "cn=admins,dc=example,dc=com"
        }
      }
    ]
  }
  EOF
  enabled = true
}
`, resourceName)
}

func testAccRoleMappingResource_Updated(resourceName string) string {
	return fmt.Sprintf(`
resource "elasticsearch_xpack_role_mapping" "test" {
  role_mapping_name = "%s"
  roles = [
<<<<<<< HEAD
    "admin",
	"user",
	"guest",
=======
      "admin",
			"user",
			"guest",
>>>>>>> phillbaker/xpack-security
  ]
  rules = <<-EOF
  {
    "any": [
      {
        "field": {
          "username": "esadmin"
        }
      },
      {
        "field": {
          "groups": "cn=admins,dc=corp,dc=example,dc=com"
        }
      }
    ]
  }
  EOF
  enabled = false
}
`, resourceName)
}<|MERGE_RESOLUTION|>--- conflicted
+++ resolved
@@ -5,13 +5,6 @@
 	"fmt"
 	"testing"
 
-<<<<<<< HEAD
-=======
-	elastic7 "github.com/olivere/elastic/v7"
-	elastic5 "gopkg.in/olivere/elastic.v5"
-	elastic6 "gopkg.in/olivere/elastic.v6"
-
->>>>>>> afd459d1
 	"github.com/hashicorp/terraform/helper/acctest"
 	"github.com/hashicorp/terraform/helper/schema"
 	"github.com/hashicorp/terraform/helper/resource"
@@ -170,13 +163,8 @@
 resource "elasticsearch_xpack_role_mapping" "test" {
   role_mapping_name = "%s"
   roles = [
-<<<<<<< HEAD
     "admin",
     "user",
-=======
-      "admin",
-      "user",
->>>>>>> phillbaker/xpack-security
   ]
   rules = <<-EOF
   {
@@ -204,15 +192,9 @@
 resource "elasticsearch_xpack_role_mapping" "test" {
   role_mapping_name = "%s"
   roles = [
-<<<<<<< HEAD
     "admin",
 	"user",
 	"guest",
-=======
-      "admin",
-			"user",
-			"guest",
->>>>>>> phillbaker/xpack-security
   ]
   rules = <<-EOF
   {
